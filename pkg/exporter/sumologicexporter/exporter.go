--- conflicted
+++ resolved
@@ -91,17 +91,6 @@
 		zap.String("metric_format", string(cfg.MetricFormat)),
 		zap.String("trace_format", string(cfg.TraceFormat)),
 	)
-
-<<<<<<< HEAD
-	if cfg.ClearLogsTimestamp {
-		se.logger.Warn("'clear_logs_timestamps' is deprecated and suboptimal. It is going to be removed in 'v0.95.0-sumo-0'. Please follow the upgrade guide: " +
-			"https://github.com/SumoLogic/sumologic-otel-collector/blob/main/docs/upgrading.md#sumologic-exporter-deprecate-clear_logs_timestamp")
-=======
-	if cfg.LogFormat == JSONFormat {
-		se.logger.Warn("'json_logs' is deprecated and suboptimal. It is going to be removed in 'v0.95.0-sumo-0'. Please follow the upgrade guide: " +
-			"https://github.com/SumoLogic/sumologic-otel-collector/blob/main/docs/upgrading.md#sumologic-exporter-deprecate-json_logs")
->>>>>>> cd95b6d7
-	}
 
 	return se, nil
 }
