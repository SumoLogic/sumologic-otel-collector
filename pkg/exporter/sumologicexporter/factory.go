// Copyright 2020 OpenTelemetry Authors
//
// Licensed under the Apache License, Version 2.0 (the "License");
// you may not use this file except in compliance with the License.
// You may obtain a copy of the License at
//
//      http://www.apache.org/licenses/LICENSE-2.0
//
// Unless required by applicable law or agreed to in writing, software
// distributed under the License is distributed on an "AS IS" BASIS,
// WITHOUT WARRANTIES OR CONDITIONS OF ANY KIND, either express or implied.
// See the License for the specific language governing permissions and
// limitations under the License.

package sumologicexporter

import (
	"context"
	"fmt"

	"go.opentelemetry.io/collector/component"
	"go.opentelemetry.io/collector/exporter"
	"go.opentelemetry.io/collector/exporter/exporterhelper"
)

const (
	// The value of "type" key in configuration.
	typeStr        = "sumologic"
	stabilityLevel = component.StabilityLevelBeta
)

// NewFactory returns a new factory for the sumologic exporter.
func NewFactory() exporter.Factory {
	return exporter.NewFactory(
		typeStr,
		createDefaultConfig,
		exporter.WithLogs(createLogsExporter, stabilityLevel),
		exporter.WithMetrics(createMetricsExporter, stabilityLevel),
		exporter.WithTraces(createTracesExporter, stabilityLevel),
	)
}

func createDefaultConfig() component.Config {
	qs := exporterhelper.NewDefaultQueueSettings()
	qs.Enabled = false

	return &Config{
		CompressEncoding:   DefaultCompressEncoding,
		MaxRequestBodySize: DefaultMaxRequestBodySize,
		LogFormat:          DefaultLogFormat,
		MetricFormat:       DefaultMetricFormat,
		Client:             DefaultClient,
		ClearLogsTimestamp: DefaultClearLogsTimestamp,
		JSONLogs: JSONLogs{
			LogKey:       DefaultLogKey,
			AddTimestamp: DefaultAddTimestamp,
			TimestampKey: DefaultTimestampKey,
			FlattenBody:  DefaultFlattenBody,
		},
		TraceFormat: OTLPTraceFormat,

<<<<<<< HEAD
		HTTPClientSettings:   CreateDefaultHTTPClientSettings(),
		RetrySettings:        exporterhelper.NewDefaultRetrySettings(),
		QueueSettings:        qs,
		DropRoutingAttribute: DefaultDropRoutingAttribute,
		StickySessionEnabled: DefaultStickySessionEnabled,
=======
		HTTPClientSettings: CreateDefaultHTTPClientSettings(),
		RetrySettings:      exporterhelper.NewDefaultRetrySettings(),
		QueueSettings:      qs,
>>>>>>> d8677a5f
	}
}

func createLogsExporter(
	ctx context.Context,
	params exporter.CreateSettings,
	cfg component.Config,
) (exporter.Logs, error) {
	exp, err := newLogsExporter(ctx, params, cfg.(*Config))
	if err != nil {
		return nil, fmt.Errorf("failed to create the logs exporter: %w", err)
	}

	return exp, nil
}

func createMetricsExporter(
	ctx context.Context,
	params exporter.CreateSettings,
	cfg component.Config,
) (exporter.Metrics, error) {
	exp, err := newMetricsExporter(ctx, params, cfg.(*Config))
	if err != nil {
		return nil, fmt.Errorf("failed to create the metrics exporter: %w", err)
	}

	return exp, nil
}

func createTracesExporter(
	ctx context.Context,
	params exporter.CreateSettings,
	cfg component.Config,
) (exporter.Traces, error) {
	exp, err := newTracesExporter(ctx, params, cfg.(*Config))
	if err != nil {
		return nil, fmt.Errorf("failed to create the traces exporter: %w", err)
	}

	return exp, nil
}<|MERGE_RESOLUTION|>--- conflicted
+++ resolved
@@ -59,17 +59,10 @@
 		},
 		TraceFormat: OTLPTraceFormat,
 
-<<<<<<< HEAD
-		HTTPClientSettings:   CreateDefaultHTTPClientSettings(),
-		RetrySettings:        exporterhelper.NewDefaultRetrySettings(),
-		QueueSettings:        qs,
-		DropRoutingAttribute: DefaultDropRoutingAttribute,
-		StickySessionEnabled: DefaultStickySessionEnabled,
-=======
 		HTTPClientSettings: CreateDefaultHTTPClientSettings(),
 		RetrySettings:      exporterhelper.NewDefaultRetrySettings(),
 		QueueSettings:      qs,
->>>>>>> d8677a5f
+    StickySessionEnabled: DefaultStickySessionEnabled,
 	}
 }
 
