--- conflicted
+++ resolved
@@ -26,11 +26,7 @@
 
 	"go.opentelemetry.io/collector/component"
 	"go.opentelemetry.io/collector/component/componenttest"
-<<<<<<< HEAD
-=======
-	"go.opentelemetry.io/collector/config/confighttp"
 	"go.opentelemetry.io/collector/extension"
->>>>>>> 8c4f441c
 	"go.opentelemetry.io/collector/extension/extensiontest"
 
 	semconv "go.opentelemetry.io/collector/semconv/v1.18.0"
@@ -206,7 +202,6 @@
 	assert.NoError(t, o.Shutdown(context.Background()))
 }
 
-<<<<<<< HEAD
 func TestStart(t *testing.T) {
 	d, err := os.MkdirTemp("", "opamp.d")
 	assert.NoError(t, err)
@@ -241,7 +236,7 @@
 
 func TestDefaultEndpointSetOnStart(t *testing.T) {
 	cfg := createDefaultConfig().(*Config)
-	set := extensiontest.NewNopCreateSettings()
+	set := extensiontest.NewNopSettings()
 	o, err := newOpampAgent(cfg, set.Logger, set.BuildInfo, set.Resource)
 	if err != nil {
 		t.Fatal(err)
@@ -249,70 +244,6 @@
 	settings := o.startSettings()
 	if settings.OpAMPServerURL != DefaultSumoLogicOpAmpURL {
 		t.Error("expected unconfigured opamp endpoint to result in default sumo opamp url setting")
-=======
-// To be removed when the OpAMP backend correctly advertises its URL.
-// This test is badly written, it reaches into unexported fields to test
-// their contents, but given that it will be removed in a few months, that
-// shouldn't matter too much from a big picture perspective.
-func TestHackSetEndpoint(t *testing.T) {
-	tests := []struct {
-		name         string
-		url          string
-		wantEndpoint string
-	}{
-		{
-			name:         "empty url defaults to config endpoint",
-			wantEndpoint: "wss://example.com",
-		},
-		{
-			name:         "url variant a",
-			url:          "https://sumo-open-events.example.com",
-			wantEndpoint: "wss://sumo-opamp-events.example.com/v1/opamp",
-		},
-		{
-			name:         "url variant b",
-			url:          "https://sumo-open-collectors.example.com",
-			wantEndpoint: "wss://sumo-opamp-collectors.example.com/v1/opamp",
-		},
-		{
-			name:         "url variant c",
-			url:          "https://example.com",
-			wantEndpoint: "wss://example.com/v1/opamp",
-		},
-		{
-			name:         "dev sumologic url",
-			url:          "https://long-open-events.sumologic.net/api/v1",
-			wantEndpoint: "wss://long-opamp-events.sumologic.net/v1/opamp",
-		},
-		{
-			name:         "prod sumologic url",
-			url:          "https://open-collectors.sumologic.com/api/v1",
-			wantEndpoint: "wss://opamp-collectors.sumologic.com/v1/opamp",
-		},
-		{
-
-			name:         "prod sumologic url with region",
-			url:          "https://open-collectors.au.sumologic.com/api/v1/",
-			wantEndpoint: "wss://opamp-collectors.au.sumologic.com/v1/opamp",
-		},
-	}
-	for _, test := range tests {
-		t.Run(test.name, func(t *testing.T) {
-			agent := &opampAgent{cfg: &Config{
-				ClientConfig: confighttp.ClientConfig{
-					Endpoint: "wss://example.com",
-				},
-			}}
-			if err := agent.setEndpoint(test.url); err != nil {
-				// can only happen with an invalid URL, which is quite hard
-				// to even come up with for Go's URL package
-				t.Fatal(err)
-			}
-			if got, want := agent.endpoint, test.wantEndpoint; got != want {
-				t.Errorf("didn't get expected endpoint: got %q, want %q", got, want)
-			}
-		})
->>>>>>> 8c4f441c
 	}
 }
 
@@ -337,31 +268,4 @@
 	assert.Equal(t, "otelcol-sumo", o.agentType)
 	assert.Equal(t, "sumo.0", o.agentVersion)
 	assert.Equal(t, "7RK6DW2K4V8RCSQBKZ02EJ84FC", o.instanceId.String())
-}
-
-func TestStart(t *testing.T) {
-	d, err := os.MkdirTemp("", "opamp.d")
-	assert.NoError(t, err)
-	defer os.RemoveAll(d)
-	cfg, set := setupWithRemoteConfig(t, d)
-	cfg.ClientConfig.Auth = nil
-	cfg.RemoteConfigurationDirectory = d
-	o, err := newOpampAgent(cfg, set.Logger, set.BuildInfo, set.Resource)
-	assert.NoError(t, err)
-
-	assert.NoError(t, o.Start(context.Background(), componenttest.NewNopHost()))
-}
-
-func TestReload(t *testing.T) {
-	d, err := os.MkdirTemp("", "opamp.d")
-	assert.NoError(t, err)
-	defer os.RemoveAll(d)
-	cfg, set := setupWithRemoteConfig(t, d)
-	cfg.ClientConfig.Auth = nil
-	o, err := newOpampAgent(cfg, set.Logger, set.BuildInfo, set.Resource)
-	assert.NoError(t, err)
-
-	ctx := context.Background()
-	assert.NoError(t, o.Start(ctx, componenttest.NewNopHost()))
-	assert.NoError(t, o.Reload(ctx))
 }