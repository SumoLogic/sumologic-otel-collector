--- conflicted
+++ resolved
@@ -104,22 +104,13 @@
 |      hostmetrics       | resourcedetection |     debug     |    opamp    |            |
 |          otlp          |     resource      |     file      |    pprof    |            |
 |    windowseventlog     |      filter       |     kafka     |  sumologic  |            |
-<<<<<<< HEAD
 |         nginx          |     transform     | loadbalancing |             |            |
-=======
-|         nginx          |     transform     | loadbalancing | ecsobserver |            |
->>>>>>> 4ed10206
 |         redis          |                   |      nop      |             |            |
 |         kafka          |                   |     otlp      |             |            |
 |      kafkametrics      |                   |   sumologic   |             |            |
 |      dockerstats       |                   |    syslog     |             |            |
-<<<<<<< HEAD
-|        rabbitmq        |                   |               |             |            |
-|  windowsperfcounters   |                   |               |             |            |
-=======
 |        rabbitmq        |                   |  prometheus   |             |            |
 |  windowsperfcounters   |                   |   otlphttp    |             |            |
->>>>>>> 4ed10206
 |         syslog         |                   |               |             |            |
 |         mysql          |                   |               |             |            |
 |     elasticsearch      |                   |               |             |            |
@@ -129,7 +120,6 @@
 | awsecscontainermetrics |                   |               |             |            |
 |      awsfirehose       |                   |               |             |            |
 |        awsxray         |                   |               |             |            |
-<<<<<<< HEAD
 |        collectd        |                   |               |             |            |
 |        couchdb         |                   |               |             |            |
 |        datadog         |                   |               |             |            |
@@ -140,12 +130,10 @@
 |   googlecloudpubsub    |                   |               |             |            |
 |   googlecloudspanner   |                   |               |             |            |
 |        haproxy         |                   |               |             |            |
-=======
 |   activedirectoryds    |                   |               |             |            |
 |       aerospike        |                   |               |             |            |
 |     azureeventhub      |                   |               |             |            |
 |         bigip          |                   |               |             |            |
 |        carbonr         |                   |               |             |            |
 |         chrony         |                   |               |             |            |
-|       cloudflare       |                   |               |             |            |
->>>>>>> 4ed10206
+|       cloudflare       |                   |               |             |            |