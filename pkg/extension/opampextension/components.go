package opampextension

import (
	"go.opentelemetry.io/collector/exporter"
	"go.opentelemetry.io/collector/exporter/otlpexporter"
	"go.opentelemetry.io/collector/extension"
	"go.opentelemetry.io/collector/extension/ballastextension"

	"go.opentelemetry.io/collector/otelcol"
	"go.opentelemetry.io/collector/processor"
	"go.opentelemetry.io/collector/processor/batchprocessor"
	"go.opentelemetry.io/collector/processor/memorylimiterprocessor"
	"go.opentelemetry.io/collector/receiver"
	"go.opentelemetry.io/collector/receiver/nopreceiver"
	"go.opentelemetry.io/collector/receiver/otlpreceiver"
	"go.uber.org/multierr"

	"github.com/open-telemetry/opentelemetry-collector-contrib/exporter/sumologicexporter"
	"github.com/open-telemetry/opentelemetry-collector-contrib/exporter/syslogexporter"
	"github.com/open-telemetry/opentelemetry-collector-contrib/extension/healthcheckextension"
	"github.com/open-telemetry/opentelemetry-collector-contrib/extension/pprofextension"
	"github.com/open-telemetry/opentelemetry-collector-contrib/extension/storage/filestorage"
	"github.com/open-telemetry/opentelemetry-collector-contrib/extension/sumologicextension"
	"github.com/open-telemetry/opentelemetry-collector-contrib/processor/filterprocessor"
	"github.com/open-telemetry/opentelemetry-collector-contrib/processor/resourcedetectionprocessor"
	"github.com/open-telemetry/opentelemetry-collector-contrib/processor/resourceprocessor"
	"github.com/open-telemetry/opentelemetry-collector-contrib/processor/transformprocessor"
	"github.com/open-telemetry/opentelemetry-collector-contrib/receiver/apachereceiver"
	"github.com/open-telemetry/opentelemetry-collector-contrib/receiver/dockerstatsreceiver"
	"github.com/open-telemetry/opentelemetry-collector-contrib/receiver/elasticsearchreceiver"
	"github.com/open-telemetry/opentelemetry-collector-contrib/receiver/filelogreceiver"
	"github.com/open-telemetry/opentelemetry-collector-contrib/receiver/hostmetricsreceiver"
	"github.com/open-telemetry/opentelemetry-collector-contrib/receiver/kafkametricsreceiver"
	"github.com/open-telemetry/opentelemetry-collector-contrib/receiver/kafkareceiver"
	"github.com/open-telemetry/opentelemetry-collector-contrib/receiver/mysqlreceiver"
	"github.com/open-telemetry/opentelemetry-collector-contrib/receiver/nginxreceiver"
	"github.com/open-telemetry/opentelemetry-collector-contrib/receiver/postgresqlreceiver"
	"github.com/open-telemetry/opentelemetry-collector-contrib/receiver/rabbitmqreceiver"
	"github.com/open-telemetry/opentelemetry-collector-contrib/receiver/redisreceiver"
	"github.com/open-telemetry/opentelemetry-collector-contrib/receiver/syslogreceiver"
	"github.com/open-telemetry/opentelemetry-collector-contrib/receiver/windowseventlogreceiver"
	"github.com/open-telemetry/opentelemetry-collector-contrib/receiver/windowsperfcountersreceiver"
)

// Components returns the set of components for tests
func Components() (
	otelcol.Factories,
	error,
) {
	var errs error

	extensions, err := extension.MakeFactoryMap(
		ballastextension.NewFactory(),
		sumologicextension.NewFactory(),
		healthcheckextension.NewFactory(),
		pprofextension.NewFactory(),
		NewFactory(), // opampextension
		filestorage.NewFactory(),
	)
	errs = multierr.Append(errs, err)

	receivers, err := receiver.MakeFactoryMap(
		apachereceiver.NewFactory(),
		filelogreceiver.NewFactory(),
		hostmetricsreceiver.NewFactory(),
		otlpreceiver.NewFactory(),
		windowseventlogreceiver.NewFactory(),
		nginxreceiver.NewFactory(),
		redisreceiver.NewFactory(),
		kafkareceiver.NewFactory(),
		kafkametricsreceiver.NewFactory(),
		dockerstatsreceiver.NewFactory(),
		rabbitmqreceiver.NewFactory(),
		windowsperfcountersreceiver.NewFactory(),
		syslogreceiver.NewFactory(),
<<<<<<< HEAD
		nopreceiver.NewFactory(),
=======
		mysqlreceiver.NewFactory(),
		elasticsearchreceiver.NewFactory(),
		postgresqlreceiver.NewFactory(),
>>>>>>> 62c4b5f3
	)
	errs = multierr.Append(errs, err)

	exporters, err := exporter.MakeFactoryMap(
		otlpexporter.NewFactory(),
		sumologicexporter.NewFactory(),
		syslogexporter.NewFactory(),
	)
	errs = multierr.Append(errs, err)

	processors, err := processor.MakeFactoryMap(
		batchprocessor.NewFactory(),
		memorylimiterprocessor.NewFactory(),
		resourcedetectionprocessor.NewFactory(),
		resourceprocessor.NewFactory(),
		filterprocessor.NewFactory(),
		transformprocessor.NewFactory(),
	)
	errs = multierr.Append(errs, err)

	factories := otelcol.Factories{
		Extensions: extensions,
		Receivers:  receivers,
		Processors: processors,
		Exporters:  exporters,
	}

	return factories, errs
}<|MERGE_RESOLUTION|>--- conflicted
+++ resolved
@@ -73,13 +73,10 @@
 		rabbitmqreceiver.NewFactory(),
 		windowsperfcountersreceiver.NewFactory(),
 		syslogreceiver.NewFactory(),
-<<<<<<< HEAD
 		nopreceiver.NewFactory(),
-=======
 		mysqlreceiver.NewFactory(),
 		elasticsearchreceiver.NewFactory(),
 		postgresqlreceiver.NewFactory(),
->>>>>>> 62c4b5f3
 	)
 	errs = multierr.Append(errs, err)
 
