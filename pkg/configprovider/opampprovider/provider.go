// Copyright The OpenTelemetry Authors
//
// Licensed under the Apache License, Version 2.0 (the "License");
// you may not use this file except in compliance with the License.
// You may obtain a copy of the License at
//
//	http://www.apache.org/licenses/LICENSE-2.0
//
// Unless required by applicable law or agreed to in writing, software
// distributed under the License is distributed on an "AS IS" BASIS,
// WITHOUT WARRANTIES OR CONDITIONS OF ANY KIND, either express or implied.
// See the License for the specific language governing permissions and
// limitations under the License.
package opampprovider

import (
	"context"
	"errors"
	"fmt"
	"os"
	"path/filepath"
	"strings"
	"github.com/SumoLogic/sumologic-otel-collector/pkg/configprovider/globprovider"
	"github.com/SumoLogic/sumologic-otel-collector/pkg/configprovider/providerutil"
	"go.opentelemetry.io/collector/confmap"
	"go.opentelemetry.io/collector/confmap/provider/fileprovider"
	"gopkg.in/yaml.v2"
)

const (
	SchemeName = "opamp"
)

// ConfigFragment is part of a larger opamp configuration structure.
// To avoid creating a dependency on other packages, we only specify what
// is needed for the OpAmp provider to work.
type ConfigFragment struct {
	Extensions struct {
		OpAmp struct {
			RemoteConfigurationDirectory string `yaml:"remote_configuration_directory"`
		} `yaml:"opamp"`
	} `yaml:"extensions"`
}

func (c ConfigFragment) ConfigDir() string {
	return c.Extensions.OpAmp.RemoteConfigurationDirectory
}

func (c ConfigFragment) Validate() error {
	if c.ConfigDir() == "" {
		return errors.New("remote_configuration_directory missing from opamp extension")
	}
	return nil
}

// Provider is an OpAmp configuration provider. It requires a GlobProvider to
// load the contents of the supplied remote configuration directory.
type Provider struct {
	GlobProvider confmap.Provider
}

// New creates a new Provider, with its GlobProvider set to the result of
// globprovider.New().
func NewWithSettings(settings confmap.ProviderSettings) confmap.Provider {
	return &Provider{GlobProvider: globprovider.NewWithSettings(settings)}
}

func NewFactory() confmap.ProviderFactory {
	return confmap.NewProviderFactory(NewWithSettings)
}

// Remove specific keys from srcMap if same keys present in mergeMap under same path
func removeMatchingKeysFromSrcMap(srcMap map[string]interface{}, mergeMap map[string]interface{}) map[string]interface{} {
	srcMapVal := srcMap
	mergeMapVal := mergeMap
	for key, mergeValue := range mergeMapVal {
		srcValue, exists := srcMapVal[key]

		//if key not exists in merge map, skip the path
		if !exists {
			continue
		}

		if key == "collector_fields" {
			delete(srcMapVal, key)
		}

		mergeNestedMap, isMergeMap := mergeValue.(map[string]interface{})
		srcNestedMap, isSrcMap := srcValue.(map[string]interface{})

		if isMergeMap && isSrcMap {
			// Recursively handle nested maps
			removeMatchingKeysFromSrcMap(srcNestedMap, mergeNestedMap)
		}
	}
	return srcMap
}

// Checks and prepares scrConf for replace behavior instead of map merge
// Hack for confmap.Conf.Merge method to replace specific fields instead of merging them
// Merge method merges field values from source and mergeConf, so by removing existing values from
// source map, we can achieve replace behavior
func PrepareForReplaceBehavior(srcConf *confmap.Conf, mergeConf *confmap.Conf) {
	*srcConf = *confmap.NewFromStringMap(removeMatchingKeysFromSrcMap(srcConf.ToStringMap(), mergeConf.ToStringMap()))
}

func (p *Provider) Retrieve(ctx context.Context, configPath string, fn confmap.WatcherFunc) (*confmap.Retrieved, error) {
	var cfg ConfigFragment
	configPath = strings.TrimPrefix(configPath, "opamp:")
	data, err := os.ReadFile(configPath)
	if err != nil {
		return nil, fmt.Errorf("couldn't load opamp config file: %s", err)
	}
	if err := yaml.Unmarshal(data, &cfg); err != nil {
		return nil, fmt.Errorf("couldn't parse opamp config file: %s", err)
	}
	if err := cfg.Validate(); err != nil {
		return nil, fmt.Errorf("invalid opamp config file: %s", err)
	}
	conf := confmap.New()
	glob := p.GlobProvider
	retrieved, err := glob.Retrieve(ctx, glob.Scheme()+":"+filepath.Join(cfg.ConfigDir(), "*.yaml"), fn)
	if err != nil {
		return nil, err
	}
	retConf, err := retrieved.AsConf()
	if err != nil {
		return nil, err
	}
	addl, err := fileprovider.NewFactory().Create(confmap.ProviderSettings{}).Retrieve(ctx, "file:"+configPath, fn)
	if err != nil {
		return nil, err
	}
	addlConf, err := addl.AsConf()
	if err != nil {
		return nil, err
	}
<<<<<<< HEAD
	providerutil.PrepareForReplaceBehavior(addlConf, retConf)
=======
	//Order of conf parameter is imp, see method comments
	PrepareForReplaceBehavior(addlConf, retConf)
>>>>>>> bf94cab9
	// merge the file config in
	if err := conf.Merge(addlConf); err != nil {
		return nil, err
	}
	// merge the glob config in, potentially overriding file config
	if err := conf.Merge(retConf); err != nil {
		return nil, err
	}
	return confmap.NewRetrieved(conf.ToStringMap())
}

func (*Provider) Scheme() string {
	return SchemeName
}

func (p *Provider) Shutdown(ctx context.Context) error {
	return p.GlobProvider.Shutdown(ctx)
}<|MERGE_RESOLUTION|>--- conflicted
+++ resolved
@@ -135,12 +135,9 @@
 	if err != nil {
 		return nil, err
 	}
-<<<<<<< HEAD
+	//Order of conf parameter is imp, see method comments
 	providerutil.PrepareForReplaceBehavior(addlConf, retConf)
-=======
-	//Order of conf parameter is imp, see method comments
-	PrepareForReplaceBehavior(addlConf, retConf)
->>>>>>> bf94cab9
+
 	// merge the file config in
 	if err := conf.Merge(addlConf); err != nil {
 		return nil, err
