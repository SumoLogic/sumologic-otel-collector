--- conflicted
+++ resolved
@@ -1237,7 +1237,6 @@
 	}
 }
 
-<<<<<<< HEAD
 func TestLogFieldsConversionLogs(t *testing.T) {
 	testCases := []struct {
 		name        string
@@ -1293,12 +1292,8 @@
 	}
 }
 
-func newProcessorCreateSettings() component.ProcessorCreateSettings {
-	return component.ProcessorCreateSettings{
-=======
 func newProcessorCreateSettings() processor.CreateSettings {
 	return processor.CreateSettings{
->>>>>>> 90e24bc0
 		TelemetrySettings: component.TelemetrySettings{
 			Logger: zap.NewNop(),
 		},
