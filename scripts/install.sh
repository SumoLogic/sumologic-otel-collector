--- conflicted
+++ resolved
@@ -73,12 +73,7 @@
 function set_defaults() {
     COLLECTOR_NAME="$(hostname)"
     FILE_STORAGE="/var/lib/sumologic/file_storage"
-<<<<<<< HEAD
     CONFIG_DIRECTORY="/etc/otelcol-sumo/conf.d"
-    SYSTEMD_DISABLED=false
-=======
-    CONFIG_DIRECTORY="/etc/otelcol-sumo"
->>>>>>> 09e38683
     SYSTEMD_CONFIG="/etc/systemd/system/otelcol-sumo.service"
 }
 
