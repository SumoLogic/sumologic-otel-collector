--- conflicted
+++ resolved
@@ -1119,18 +1119,13 @@
     useradd -mrUs /bin/false -d "${HOME_DIRECTORY}" "${SYSTEM_USER}"
 fi
 
-<<<<<<< HEAD
 echo 'Creating ACL grants on log paths'
 set_acl_on_log_paths
 
-echo 'Changing ownership for config and storage'
-chown -R "${SYSTEM_USER}":"${SYSTEM_USER}" "${CONFIG_PATH}" "${HOME_DIRECTORY}"
-=======
 if [[ "${SKIP_CONFIG}" == "false" ]]; then
     echo 'Changing ownership for config and storage'
     chown -R "${SYSTEM_USER}":"${SYSTEM_USER}" "${HOME_DIRECTORY}" "${CONFIG_PATH}"
 fi
->>>>>>> 72719faf
 
 SYSTEMD_CONFIG_URL="https://raw.githubusercontent.com/SumoLogic/sumologic-otel-collector/${CONFIG_BRANCH}/examples/systemd/otelcol-sumo.service"
 
