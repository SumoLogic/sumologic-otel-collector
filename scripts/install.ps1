--- conflicted
+++ resolved
@@ -21,15 +21,14 @@
     # Fips is used to download a fips binary installer.
     [bool] $Fips,
 
-<<<<<<< HEAD
     # DisableInstallationTelemetry is used to disable reporting the installation
     # to Sumologic.
     [bool] $DisableInstallationTelemetry,
 
     # InstallationLogfileEndpoint is used to configure the endpoint where
     # installation logs will be sent.
-    [string] $InstallationLogfileEndpoint
-=======
+    [string] $InstallationLogfileEndpoint,
+    
     # Specifies wether or not remote management is enabled
     [bool] $RemotelyManaged,
 
@@ -38,7 +37,6 @@
 
     # The API URL used to communicate with the SumoLogic backend
     [string] $Api
->>>>>>> d2d4c352
 )
 
 $PackageGithubOrg = "SumoLogic"
