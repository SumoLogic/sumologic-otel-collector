--- conflicted
+++ resolved
@@ -2,12 +2,8 @@
 BUILDER_VERSION ?= 0.41.0
 BUILDER_REPO ?= github.com/open-telemetry/opentelemetry-collector
 BUILDER_BIN_PATH ?= $(HOME)/bin/opentelemetry-collector-builder
-<<<<<<< HEAD
 INSTALLED_BUILDER_VERSION := $(shell opentelemetry-collector-builder version 2>&1)
-VERSION ?= "$(shell git describe --tags --abbrev=10)"
-=======
 VERSION ?= "$(shell git describe --tags --abbrev=10 --match "v[0-9]*")"
->>>>>>> 862fc8de
 GO ?= go
 OS ?= $(shell uname -s | tr A-Z a-z)
 
