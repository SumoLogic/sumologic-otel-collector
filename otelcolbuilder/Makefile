BINARY_NAME ?= otelcol-sumo
BUILDER_VERSION ?= 0.91.0
FIPS_SUFFIX ?= ""
BUILDER_REPO ?= github.com/open-telemetry/opentelemetry-collector
GO ?= go
GOTAGS ?=

ifeq ($(OS),Windows_NT)
	OS=windows
endif

ifeq ($(OS),windows)
	BUILDER_BIN_EXT ?= .exe
	MAKE := "$(shell cygpath '$(MAKE)')"
endif

OS ?= $(shell uname -s | tr A-Z a-z)
ARCH ?= $(shell uname -m | sed s/aarch64/arm64/ | sed s/x86_64/amd64/)

BUILDER_BIN_NAME ?= opentelemetry-collector-builder$(BUILDER_BIN_EXT)
BUILDER_BIN_PATH ?= $(HOME)/bin

INSTALLED_BUILDER_VERSION := $(shell $(BUILDER_BIN_NAME) version 2>&1)

# Settings for macOS builds
ifeq ($(OS),darwin)
	AC_USERNAME ?= otel-mac-certs@sumologic.com
	AC_PASSWORD ?= $(shell echo $$AC_PASSWORD)
	DEVELOPER_TEAM_ID ?= 8F28635Z7X
	DEVELOPER_SIGNING_IDENTITY ?= Developer ID Application: Sumo Logic, Inc. ($(DEVELOPER_TEAM_ID))
	DMG_VOLUME_NAME ?= Sumo Logic Distribution for OpenTelemetry Collector
endif

# Add additional LDFLAGS
# ex: to get a staticly executable with CGO use EXTRA_LDFLAGS="-linkmode external -extldflags '-static'"
LDFLAGS:=$(EXTRA_LDFLAGS)

# Builds for darwin need to be built with CGO_ENABLED set to 1 because some telegraf
# plugins that are used within the telegrafreceiver are implemented with CGO.
# Example of this might be the cpu input plugin using gopsutil to the cpu stats.
#
# https://github.com/shirou/gopsutil/blob/7ea80628/cpu/cpu_darwin_nocgo.go
# https://github.com/shirou/gopsutil/blob/7ea80628/cpu/cpu_darwin.go
ifeq ($(shell go env GOOS),darwin)
CGO_ENABLED ?= 1
else
# CGO_ENABLED=0 is used becuase we don't want to rely on c libs and opentelemetry
# also builds their binaries this way.
# ref: https://github.com/open-telemetry/opentelemetry-collector/blob/4c503ddc/Makefile#L254-L256
CGO_ENABLED ?= 0
endif

# We don't want to strip symbols for FIPS builds, as they're useful for verifying the build
ifeq ($(FIPS_SUFFIX),"")
GOEXPERIMENT=""
<<<<<<< HEAD
LDFLAGS="-s -w"
=======
LDFLAGS+= -s -w
GOFIPS=1

>>>>>>> 76333ddf
# We want to use boringcrypto for fips setup
else
ifeq ($(shell go env GOOS),windows)
GOEXPERIMENT=systemcrypto
GOTAGS := $(GOTAGS) requirefips
LDFLAGS+= -w
else
GOEXPERIMENT=boringcrypto
LDFLAGS+= -w
endif
endif

# We want to enforce go dns for all types of binaries. The FIPS binaries are built with CGO enabled and use
# the CGO resolver. This has caused a DNS resolution error for .local domains in our K8s containers.
# ref: https://pkg.go.dev/net#hdr-Name_Resolution
GOTAGS := $(GOTAGS) netgo

.PHONY: _install-bin
_install-bin:
	@mkdir -p "$(BUILDER_BIN_PATH)"
	curl -L -o "$(BUILDER_BIN_PATH)/$(BUILDER_BIN_NAME)" https://$(BUILDER_REPO)/releases/download/cmd/builder/v$(BUILDER_VERSION)/ocb_$(BUILDER_VERSION)_$(PLATFORM)_$(ARCH)$(BUILDER_BIN_EXT)
	@chmod +x "$(BUILDER_BIN_PATH)/$(BUILDER_BIN_NAME)"
	@$(MAKE) ensure-correct-builder-version

.PHONY: install-builder
install-builder:
	@echo "Installing $(BUILDER_REPO)/cmd/builder@v$(BUILDER_VERSION)... (in $(BUILDER_BIN_PATH))"
	@$(MAKE) _install-bin PLATFORM=$(OS)


.PHONY: ensure-correct-builder-version
ensure-correct-builder-version:
ifneq ($(lastword $(INSTALLED_BUILDER_VERSION)),$(BUILDER_VERSION))
	@$(error Installed opentelemetry-collector-builder version \
		"$(INSTALLED_BUILDER_VERSION)" \
		does not match the requested "$(BUILDER_VERSION)" \
		Please check if "$(BUILDER_BIN_PATH)" can be found in your PATH \
		and if not, then install it using 'make install-builder' from otelcolbuilder's directory\
	)
else
	@printf "Installed opentelemetry-collector-builder (%s) is at the correct version %s\n" \
		"$(shell type opentelemetry-collector-builder | cut -d' ' -f 3)" \
		"$(BUILDER_VERSION)"
endif

.PHONY: _builder
_builder:
	$(eval VERSION ?= $(shell git describe --tags --abbrev=5 --match "v[0-9]*"))
# Need to specify go path because otherwise opentelemetry-collector-builder
# uses /usr/bin/go which on Github Actions is using preinstalled 1.15.12 by default.
	CGO_ENABLED=$(CGO_ENABLED) $(BUILDER_BIN_NAME) \
		--go $(GO) \
		--version "$(VERSION)$(FIPS_SUFFIX)" \
		--config .otelcol-builder.yaml \
		--output-path ./cmd \
		--skip-compilation=$(SKIP_COMPILATION)

.PHONY: _gobuild
_gobuild:
	(cd cmd && \
		CGO_ENABLED=$(CGO_ENABLED) GOEXPERIMENT=$(GOEXPERIMENT) go build -v \
		-tags "$(GOTAGS)" \
		-ldflags="$(LDFLAGS)" \
		-trimpath \
		-o ./$(BINARY_NAME)$(BUILDER_BIN_EXT) . \
	)
	chmod +x ./cmd/$(BINARY_NAME)$(BUILDER_BIN_EXT)

.PHONY: _gobuild_debug
_gobuild_debug:
	(cd cmd && \
		CGO_ENABLED=$(CGO_ENABLED) GOEXPERIMENT=$(GOEXPERIMENT) go build -v \
		-tags "$(GOTAGS)" \
		-race \
		-gcflags "all=-N -l" \
		-o ./$(BINARY_NAME)-debug$(BUILDER_BIN_EXT) . \
	)
	chmod +x ./cmd/$(BINARY_NAME)-debug$(BUILDER_BIN_EXT)

.PHONY: build
build: ensure-correct-builder-version
# Since builder doesn't allow adding build tags, let's just skip the compilation
# and run 'go build ...' by hand.
	@$(MAKE) generate-sources
	@$(MAKE) _gobuild

.PHONY: build-debug
build-debug: ensure-correct-builder-version
# Since builder doesn't allow adding build tags, let's just skip the compilation
# and run 'go build ...' by hand.
	@$(MAKE) generate-sources
	@$(MAKE) _gobuild_debug

.PHONY: build-fips
build-fips:
	docker volume create build-fips
	docker build --platform linux/amd64 -t otelcol-sumo-builder-fips -f ./build-fips/Dockerfile ./build-fips
	docker run -it --platform linux/amd64 --rm -v build-fips:/root/build -v $(PWD)/../:/root/workspace -w /root/workspace --tmpfs /tmp otelcol-sumo-builder-fips

.PHONY: generate-sources
generate-sources:
	@$(MAKE) _builder SKIP_COMPILATION=true
	# the changes below allow us to use a custom config provider
	# this requires some additions to the main.go file generated by the builder
	cd cmd && go get github.com/SumoLogic/sumologic-otel-collector/pkg/configprovider/globprovider@latest
	cd cmd && go get github.com/SumoLogic/sumologic-otel-collector/pkg/configprovider/opampprovider@latest
	patch cmd/main.go cmd/00_main.go.patch
	patch cmd/main.go cmd/01_main.go.patch
	patch cmd/main_windows.go cmd/main_windows.go.patch

.PHONY: test
test:
	@$(MAKE) ensure-correct-builder-version || $(MAKE) install-builder
	@$(MAKE) generate-sources
	CGO_ENABLED=${CGO_ENABLED} GOEXPERIMENT=$(GOEXPERIMENT) $(MAKE) -C cmd test

.PHONY: lint
lint: install-builder generate-sources
	@$(MAKE) -C cmd lint

.PHONY: mod-download-all
mod-download-all:
	@echo "No need to run go mod download or tidy on generated sources in $(PWD)"

.PHONY: otelcol-sumo-all-sys
otelcol-sumo-all-sys: otelcol-sumo-darwin_amd64 otelcol-sumo-darwin_arm64 otelcol-sumo-linux_amd64 otelcol-sumo-windows_amd64

.PHONY: otelcol-sumo-darwin_amd64
otelcol-sumo-darwin_amd64:
	GOOS=darwin  GOARCH=amd64 $(MAKE) build BINARY_NAME=$(BINARY_NAME)$(FIPS_SUFFIX)-darwin_amd64

.PHONY: otelcol-sumo-darwin_arm64
otelcol-sumo-darwin_arm64:
	GOOS=darwin  GOARCH=arm64 $(MAKE) build BINARY_NAME=$(BINARY_NAME)$(FIPS_SUFFIX)-darwin_arm64

.PHONY: darwin-sign
darwin-sign: BINARY_PATH = cmd/$(BINARY_NAME)
darwin-sign: DMG_PATH = $(BINARY_PATH).dmg
darwin-sign:
	$(eval DMG_SOURCE_DIR = $(shell mktemp -d -t "$(BINARY_NAME)-dmg"))
	codesign --timestamp --options=runtime -s "$(DEVELOPER_SIGNING_IDENTITY)" -v "$(BINARY_PATH)"
	cp "$(BINARY_PATH)" "$(DMG_SOURCE_DIR)"
	hdiutil create "$(DMG_PATH)" -ov -volname "$(DMG_VOLUME_NAME)" -fs APFS -format UDZO -srcfolder "$(DMG_SOURCE_DIR)"
	xcrun notarytool submit --apple-id "$(AC_USERNAME)" --password "$(AC_PASSWORD)" --team-id "$(DEVELOPER_TEAM_ID)" --progress --wait "$(DMG_PATH)"
	xcrun stapler staple "$(DMG_PATH)"

.PHONY: darwin_amd64-sign
darwin_amd64-sign: BINARY_NAME=otelcol-sumo-darwin_amd64
darwin_amd64-sign: darwin-sign

.PHONY: darwin_arm64-sign
darwin_arm64-sign: BINARY_NAME=otelcol-sumo-darwin_arm64
darwin_arm64-sign: darwin-sign

.PHONY: otelcol-sumo-linux_amd64
otelcol-sumo-linux_amd64:
	GOOS=linux   GOARCH=amd64 $(MAKE) build BINARY_NAME=$(BINARY_NAME)$(FIPS_SUFFIX)-linux_amd64

.PHONY: otelcol-sumo-linux_arm64
otelcol-sumo-linux_arm64:
	GOOS=linux   GOARCH=arm64 $(MAKE) build BINARY_NAME=$(BINARY_NAME)$(FIPS_SUFFIX)-linux_arm64

.PHONY: otelcol-sumo-linux_arm
otelcol-sumo-linux_arm:
	GOOS=linux   GOARCH=arm $(MAKE) build BINARY_NAME=$(BINARY_NAME)$(FIPS_SUFFIX)-linux_arm

.PHONY: otelcol-sumo-windows_amd64
otelcol-sumo-windows_amd64:
	GOOS=windows GOARCH=amd64 $(MAKE) build BINARY_NAME=$(BINARY_NAME)$(FIPS_SUFFIX)-windows_amd64

MUSL_X_MAKE_REPO=https://github.com/richfelker/musl-cross-make.git
MUSL_X_MAKE_REF=fe915821b652a7fa37b34a596f47d8e20bc72338

musl-cross-make:
	git clone $(MUSL_X_MAKE_REPO);
	cd musl-cross-make && git checkout $(MUSL_X_MAKE_REF);
	cp ./build-fips/config.mak ./musl-cross-make/config.mak;

.PHONY: toolchain-linux_arm64
toolchain-linux_arm64: musl-cross-make
	TARGET=aarch64-linux-musl $(MAKE) -C musl-cross-make install

.PHONY: toolchain-linux_amd64
toolchain-linux_amd64: musl-cross-make
	TARGET=x86_64-linux-musl $(MAKE) -C musl-cross-make install

.PHONY: otelcol-sumo-linux-fips_arm64
otelcol-sumo-linux-fips_arm64:
	$(MAKE) toolchain-linux_arm64 OUTPUT=$(PWD)/toolchain_arm64 -j3
	$(MAKE) otelcol-sumo-linux_arm64 \
		FIPS_SUFFIX="-fips" \
		CGO_ENABLED="1" \
		CC="$(PWD)/toolchain_arm64/bin/aarch64-linux-musl-gcc" \
		EXTRA_LDFLAGS="-linkmode external -extldflags '-static'"

.PHONY: otelcol-sumo-linux-fips_amd64
otelcol-sumo-linux-fips_amd64:
	$(MAKE) toolchain-linux_amd64 OUTPUT=$(PWD)/toolchain_amd64 -j3
	$(MAKE) otelcol-sumo-linux_amd64 \
		FIPS_SUFFIX="-fips" \
		CGO_ENABLED="1" \
		CC="$(PWD)/toolchain_amd64/bin/x86_64-linux-musl-gcc" \
		EXTRA_LDFLAGS="-linkmode external -extldflags '-static'"<|MERGE_RESOLUTION|>--- conflicted
+++ resolved
@@ -53,13 +53,7 @@
 # We don't want to strip symbols for FIPS builds, as they're useful for verifying the build
 ifeq ($(FIPS_SUFFIX),"")
 GOEXPERIMENT=""
-<<<<<<< HEAD
 LDFLAGS="-s -w"
-=======
-LDFLAGS+= -s -w
-GOFIPS=1
-
->>>>>>> 76333ddf
 # We want to use boringcrypto for fips setup
 else
 ifeq ($(shell go env GOOS),windows)
