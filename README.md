--- conflicted
+++ resolved
@@ -35,7 +35,6 @@
 
 The rest of the components in the table are pure upstream OpenTelemetry components.
 
-<<<<<<< HEAD
 |                         Receivers                          |                          Processors                          |               Exporters                |                  Extensions                  |
 |:----------------------------------------------------------:|:------------------------------------------------------------:|:--------------------------------------:|:--------------------------------------------:|
 |      [active_directory_ds][activedirectorydsreceiver]      |              [attributes][attributesprocessor]*              |        [carbon][carbonexporter]        |       [asapclient][asapauthextension]        |
@@ -170,80 +169,6 @@
 [vcenterreceiver]: https://github.com/open-telemetry/opentelemetry-collector-contrib/tree/v0.53.0/receiver/vcenterreceiver
 [wavefrontreceiver]: https://github.com/open-telemetry/opentelemetry-collector-contrib/tree/v0.53.0/receiver/wavefrontreceiver
 [windowseventlogreceiver]: https://github.com/open-telemetry/opentelemetry-collector-contrib/tree/v0.53.0/receiver/windowseventlogreceiver
-=======
-|                         Receivers                          |                        Processors                        |               Exporters                |                 Extensions                  |
-|:----------------------------------------------------------:|:--------------------------------------------------------:|:--------------------------------------:|:-------------------------------------------:|
-| [awscontainerinsightreceiver][awscontainerinsightreceiver] |            [attributes][attributesprocessor]*            |        [carbon][carbonexporter]        | [bearertokenauth][bearertokenauthextension] |
-|  [awsecscontainermetrics][awsecscontainermetricsreceiver]  |                 [batch][batchprocessor]                  |          [file][fileexporter]          |    [file_storage][filestorageextension]     |
-|                 [awsxray][awsxrayreceiver]                 |      [`cascading_filter`][cascadingfilterprocessor]      |         [kafka][kafkaexporter]         |    [health_check][healthcheckextension]     |
-|                  [carbon][carbonreceiver]                  | [cumulativetodeltaprocessor][cumulativetodeltaprocessor] | [loadbalancing][loadbalancingexporter] |     [memory_ballast][ballastextension]      |
-|                [collectd][collectdreceiver]                |                [filter][filterprocessor]*                |       [logging][loggingexporter]       |          [oidc][oidcauthextension]          |
-|            [docker_stats][dockerstatsreceiver]             |          [groupbyattrs][groupbyattrsprocessor]           |          [otlp][otlpexporter]          |           [pprof][pprofextension]           |
-|      [dotnet_diagnostics][dotnetdiagnosticsreceiver]       |          [groupbytrace][groupbytraceprocessor]           |      [otlphttp][otlphttpexporter]      |      [`sumologic`][sumologicextension]      |
-|                 [filelog][filelogreceiver]                 |               [`k8s_tagger`][k8sprocessor]               |    [`sumologic`][sumologicexporter]    |          [zpages][zpagesextension]          |
-|           [fluentforward][fluentforwardreceiver]           |         [logstransform][logstransformprocessor]          |                                        |                                             |
-|      [googlecloudspanner][googlecloudspannerreceiver]      |         [memory_limiter][memorylimiterprocessor]         |                                        |                                             |
-|             [hostmetrics][hostmetricsreceiver]             |      [`metric_frequency`][metricfrequencyprocessor]      |                                        |                                             |
-|                  [jaeger][jaegerreceiver]                  |      [metricstransform][metricstransformprocessor]       |                                        |                                             |
-|                     [jmx][jmxreceiver]                     |  [probabilistic_sampler][probabilisticsamplerprocessor]  |                                        |                                             |
-|                [journald][journaldreceiver]                |              [resource][resourceprocessor]*              |                                        |                                             |
-|                   [kafka][kafkareceiver]                   |     [resourcedetection][resourcedetectionprocessor]      |                                        |                                             |
-|            [kafkametrics][kafkametricsreceiver]            |               [routing][routingprocessor]                |                                        |                                             |
-|              [opencensus][opencensusreceiver]              |               [`source`][sourceprocessor]                |                                        |                                             |
-|                    [otlp][otlpreceiver]                    |                  [span][spanprocessor]                   |                                        |                                             |
-|               [podman_stats][podmanreceiver]               |           [spanmetrics][spanmetricsprocessor]            |                                        |                                             |
-|              [prometheus][prometheusreceiver]              |      [`sumologic_schema`][sumologicschemaprocessor]      |                                        |                                             |
-|       [prometheus_simple][simpleprometheusreceiver]        |      [`sumologic_syslog`][sumologicsyslogprocessor]      |                                        |                                             |
-|          [`raw_k8_sevents`][rawk8seventsreceiver]          |          [tail_sampling][tailsamplingprocessor]          |                                        |                                             |
-|            [receiver_creator][receivercreator]             |                                                          |                                        |                                             |
-|                   [redis][redisreceiver]                   |                                                          |                                        |                                             |
-|                    [sapm][sapmreceiver]                    |                                                          |                                        |                                             |
-|                [signalfx][signalfxreceiver]                |                                                          |                                        |                                             |
-|              [splunk_hec][splunkhecreceiver]               |                                                          |                                        |                                             |
-|                  [statsd][statsdreceiver]                  |                                                          |                                        |                                             |
-|                  [syslog][syslogreceiver]                  |                                                          |                                        |                                             |
-|                  [tcplog][tcplogreceiver]                  |                                                          |                                        |                                             |
-|               [`telegraf`][telegrafreceiver]               |                                                          |                                        |                                             |
-|                  [udplog][udplogreceiver]                  |                                                          |                                        |                                             |
-|               [wavefront][wavefrontreceiver]               |                                                          |                                        |                                             |
-|     [windowsperfcounters][windowsperfcountersreceiver]     |                                                          |                                        |                                             |
-|                  [zipkin][zipkinreceiver]                  |                                                          |                                        |                                             |
-|               [zookeeper][zookeeperreceiver]               |                                                          |                                        |                                             |
-
-[awscontainerinsightreceiver]: https://github.com/open-telemetry/opentelemetry-collector-contrib/tree/v0.53.0/receiver/awscontainerinsightreceiver
-[awsecscontainermetricsreceiver]: https://github.com/open-telemetry/opentelemetry-collector-contrib/tree/v0.53.0/receiver/awsecscontainermetricsreceiver
-[awsxrayreceiver]: https://github.com/open-telemetry/opentelemetry-collector-contrib/tree/v0.53.0/receiver/awsxrayreceiver
-[carbonreceiver]: https://github.com/open-telemetry/opentelemetry-collector-contrib/tree/v0.53.0/receiver/carbonreceiver
-[collectdreceiver]: https://github.com/open-telemetry/opentelemetry-collector-contrib/tree/v0.53.0/receiver/collectdreceiver
-[dockerstatsreceiver]: https://github.com/open-telemetry/opentelemetry-collector-contrib/tree/v0.53.0/receiver/dockerstatsreceiver
-[dotnetdiagnosticsreceiver]: https://github.com/open-telemetry/opentelemetry-collector-contrib/tree/v0.53.0/receiver/dotnetdiagnosticsreceiver
-[filelogreceiver]: https://github.com/open-telemetry/opentelemetry-collector-contrib/tree/v0.53.0/receiver/filelogreceiver
-[fluentforwardreceiver]: https://github.com/open-telemetry/opentelemetry-collector-contrib/tree/v0.53.0/receiver/fluentforwardreceiver
-[googlecloudspannerreceiver]: https://github.com/open-telemetry/opentelemetry-collector-contrib/tree/v0.53.0/receiver/googlecloudspannerreceiver
-[hostmetricsreceiver]: https://github.com/open-telemetry/opentelemetry-collector-contrib/tree/v0.53.0/receiver/hostmetricsreceiver
-[jaegerreceiver]: https://github.com/open-telemetry/opentelemetry-collector-contrib/tree/v0.53.0/receiver/jaegerreceiver
-[jmxreceiver]: https://github.com/open-telemetry/opentelemetry-collector-contrib/tree/v0.53.0/receiver/jmxreceiver
-[journaldreceiver]: https://github.com/open-telemetry/opentelemetry-collector-contrib/tree/v0.53.0/receiver/journaldreceiver
-[kafkareceiver]: https://github.com/open-telemetry/opentelemetry-collector-contrib/tree/v0.53.0/receiver/kafkareceiver
-[kafkametricsreceiver]: https://github.com/open-telemetry/opentelemetry-collector-contrib/tree/v0.53.0/receiver/kafkametricsreceiver
-[opencensusreceiver]: https://github.com/open-telemetry/opentelemetry-collector-contrib/tree/v0.53.0/receiver/opencensusreceiver
-[otlpreceiver]: https://github.com/open-telemetry/opentelemetry-collector/tree/v0.53.0/receiver/otlpreceiver
-[podmanreceiver]: https://github.com/open-telemetry/opentelemetry-collector-contrib/tree/v0.53.0/receiver/podmanreceiver
-[prometheusreceiver]: https://github.com/open-telemetry/opentelemetry-collector-contrib/tree/v0.53.0/receiver/prometheusreceiver
-[rawk8seventsreceiver]: ./pkg/receiver/rawk8seventsreceiver
-[receivercreator]: https://github.com/open-telemetry/opentelemetry-collector-contrib/tree/v0.53.0/receiver/receivercreator
-[redisreceiver]: https://github.com/open-telemetry/opentelemetry-collector-contrib/tree/v0.53.0/receiver/redisreceiver
-[sapmreceiver]: https://github.com/open-telemetry/opentelemetry-collector-contrib/tree/v0.53.0/receiver/sapmreceiver
-[signalfxreceiver]: https://github.com/open-telemetry/opentelemetry-collector-contrib/tree/v0.53.0/receiver/signalfxreceiver
-[simpleprometheusreceiver]: https://github.com/open-telemetry/opentelemetry-collector-contrib/tree/v0.53.0/receiver/simpleprometheusreceiver
-[splunkhecreceiver]: https://github.com/open-telemetry/opentelemetry-collector-contrib/tree/v0.53.0/receiver/splunkhecreceiver
-[syslogreceiver]: https://github.com/open-telemetry/opentelemetry-collector-contrib/tree/v0.53.0/receiver/syslogreceiver
-[statsdreceiver]: https://github.com/open-telemetry/opentelemetry-collector-contrib/tree/v0.53.0/receiver/statsdreceiver
-[tcplogreceiver]: https://github.com/open-telemetry/opentelemetry-collector-contrib/tree/v0.53.0/receiver/tcplogreceiver
-[telegrafreceiver]: ./pkg/receiver/telegrafreceiver
-[udplogreceiver]: https://github.com/open-telemetry/opentelemetry-collector-contrib/tree/v0.53.0/receiver/udplogreceiver
-[wavefrontreceiver]: https://github.com/open-telemetry/opentelemetry-collector-contrib/tree/v0.53.0/receiver/wavefrontreceiver
->>>>>>> 653360df
 [windowsperfcountersreceiver]: https://github.com/open-telemetry/opentelemetry-collector-contrib/tree/v0.53.0/receiver/windowsperfcountersreceiver
 [zipkinreceiver]: https://github.com/open-telemetry/opentelemetry-collector-contrib/tree/v0.53.0/receiver/zipkinreceiver
 [zookeeperreceiver]: https://github.com/open-telemetry/opentelemetry-collector-contrib/tree/v0.53.0/receiver/zookeeperreceiver
@@ -251,27 +176,20 @@
 [attributesprocessor]: https://github.com/SumoLogic/opentelemetry-collector-contrib/tree/v0.53.0-filterprocessor/processor/attributesprocessor
 [batchprocessor]: https://github.com/open-telemetry/opentelemetry-collector/tree/v0.53.0/processor/batchprocessor
 [cascadingfilterprocessor]: ./pkg/processor/cascadingfilterprocessor
-<<<<<<< HEAD
 [cumulativetodeltaprocessor]: https://github.com/open-telemetry/opentelemetry-collector-contrib/tree/v0.53.0/processor/cumulativetodeltaprocessor
 [deltatorateprocessor]: https://github.com/open-telemetry/opentelemetry-collector-contrib/tree/v0.53.0/processor/deltatorateprocessor
 [metricsgenerationprocessor]: https://github.com/open-telemetry/opentelemetry-collector-contrib/tree/v0.53.0/processor/metricsgenerationprocessor
-=======
-[cumulativetodeltaprocessor]:  https://github.com/open-telemetry/opentelemetry-collector-contrib/tree/v0.53.0/processor/cumulativetodeltaprocessor
->>>>>>> 653360df
+
 [filterprocessor]: https://github.com/SumoLogic/opentelemetry-collector-contrib/tree/v0.53.0-filterprocessor/processor/filterprocessor
 [groupbyattrsprocessor]: https://github.com/open-telemetry/opentelemetry-collector-contrib/tree/v0.53.0/processor/groupbyattrsprocessor
 [groupbytraceprocessor]: https://github.com/open-telemetry/opentelemetry-collector-contrib/tree/v0.53.0/processor/groupbytraceprocessor
 [k8sprocessor]: ./pkg/processor/k8sprocessor
-<<<<<<< HEAD
 [k8sattributesprocessor]: https://github.com/open-telemetry/opentelemetry-collector-contrib/tree/v0.53.0/processor/k8sattributesprocessor
-=======
->>>>>>> 653360df
 [logstransformprocessor]: https://github.com/open-telemetry/opentelemetry-collector-contrib/tree/v0.53.0/processor/logstransformprocessor
 [memorylimiterprocessor]: https://github.com/open-telemetry/opentelemetry-collector/tree/v0.53.0/processor/memorylimiterprocessor
 [metricfrequencyprocessor]: ./pkg/processor/metricfrequencyprocessor
 [metricstransformprocessor]: https://github.com/open-telemetry/opentelemetry-collector-contrib/tree/v0.53.0/processor/metricstransformprocessor
 [probabilisticsamplerprocessor]: https://github.com/open-telemetry/opentelemetry-collector-contrib/tree/v0.53.0/processor/probabilisticsamplerprocessor
-<<<<<<< HEAD
 [redactionprocessor]: https://github.com/open-telemetry/opentelemetry-collector-contrib/tree/v0.53.0/processor/redactionprocessor
 [resourceprocessor]: https://github.com/SumoLogic/opentelemetry-collector-contrib/tree/v0.53.0-filterprocessor/processor/resourceprocessor
 [resourcedetectionprocessor]: https://github.com/open-telemetry/opentelemetry-collector-contrib/tree/v0.53.0/processor/resourcedetectionprocessor
@@ -284,17 +202,6 @@
 [sumologicsyslogprocessor]: ./pkg/processor/sumologicsyslogprocessor
 [tailsamplingprocessor]: https://github.com/open-telemetry/opentelemetry-collector-contrib/tree/v0.53.0/processor/tailsamplingprocessor
 [transformprocessor]: https://github.com/open-telemetry/opentelemetry-collector-contrib/tree/v0.53.0/processor/transformprocessor
-=======
-[resourcedetectionprocessor]: https://github.com/open-telemetry/opentelemetry-collector-contrib/tree/v0.53.0/processor/resourcedetectionprocessor
-[resourceprocessor]: https://github.com/SumoLogic/opentelemetry-collector-contrib/tree/v0.53.0-filterprocessor/processor/resourceprocessor
-[routingprocessor]: https://github.com/open-telemetry/opentelemetry-collector-contrib/tree/v0.53.0/processor/routingprocessor
-[sourceprocessor]: ./pkg/processor/sourceprocessor
-[spanmetricsprocessor]: https://github.com/open-telemetry/opentelemetry-collector-contrib/tree/v0.53.0/processor/spanmetricsprocessor
-[spanprocessor]: https://github.com/open-telemetry/opentelemetry-collector-contrib/tree/v0.53.0/processor/spanprocessor
-[sumologicschemaprocessor]: ./pkg/processor/sumologicschemaprocessor
-[sumologicsyslogprocessor]: ./pkg/processor/sumologicsyslogprocessor
-[tailsamplingprocessor]: https://github.com/open-telemetry/opentelemetry-collector-contrib/tree/v0.53.0/processor/tailsamplingprocessor
->>>>>>> 653360df
 
 [carbonexporter]: https://github.com/open-telemetry/opentelemetry-collector-contrib/tree/v0.53.0/exporter/carbonexporter
 [fileexporter]: https://github.com/open-telemetry/opentelemetry-collector-contrib/tree/v0.53.0/exporter/fileexporter
@@ -305,7 +212,6 @@
 [otlphttpexporter]: https://github.com/open-telemetry/opentelemetry-collector/tree/v0.53.0/exporter/otlphttpexporter
 [sumologicexporter]: ./pkg/exporter/sumologicexporter
 
-<<<<<<< HEAD
 [asapauthextension]: https://github.com/open-telemetry/opentelemetry-collector-contrib/tree/v0.53.0/extension/asapauthextension
 [awsproxy]: https://github.com/open-telemetry/opentelemetry-collector-contrib/tree/v0.53.0/extension/awsproxy
 [basicauthextension]: https://github.com/open-telemetry/opentelemetry-collector-contrib/tree/v0.53.0/extension/basicauthextension
@@ -326,13 +232,5 @@
 [oidcauthextension]: https://github.com/open-telemetry/opentelemetry-collector-contrib/tree/v0.53.0/extension/oidcauthextension
 [pprofextension]: https://github.com/open-telemetry/opentelemetry-collector-contrib/tree/v0.53.0/extension/pprofextension
 [sigv4authextension]: https://github.com/open-telemetry/opentelemetry-collector-contrib/tree/v0.53.0/extension/sigv4authextension
-=======
-[ballastextension]: https://github.com/open-telemetry/opentelemetry-collector/tree/v0.53.0/extension/ballastextension
-[bearertokenauthextension]: https://github.com/open-telemetry/opentelemetry-collector-contrib/tree/v0.53.0/extension/bearertokenauthextension
-[filestorageextension]: https://github.com/open-telemetry/opentelemetry-collector-contrib/tree/v0.53.0/extension/storage/filestorage
-[healthcheckextension]: https://github.com/open-telemetry/opentelemetry-collector-contrib/tree/v0.53.0/extension/healthcheckextension
-[oidcauthextension]: https://github.com/open-telemetry/opentelemetry-collector-contrib/tree/v0.53.0/extension/oidcauthextension
-[pprofextension]: https://github.com/open-telemetry/opentelemetry-collector-contrib/tree/v0.53.0/extension/pprofextension
->>>>>>> 653360df
 [sumologicextension]: ./pkg/extension/sumologicextension
 [zpagesextension]: https://github.com/open-telemetry/opentelemetry-collector/tree/v0.53.0/extension/zpagesextension