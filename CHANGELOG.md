--- conflicted
+++ resolved
@@ -19,11 +19,8 @@
 - feat: add glob config provider [#713]
 - feat(build): validate FIPS mode at build time and runtime [#693]
 - feat(ci): add windows builds to dev & pr jobs [#762]
-<<<<<<< HEAD
-- feat: add opamp config provider
-=======
 - feat(packaging/msi): add msi packaging [#852]
->>>>>>> f1c58e63
+- feat: add opamp config provider [#855]
 
 ### Changed
 
