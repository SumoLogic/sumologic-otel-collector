# Changelog

All notable changes to this project will be documented in this file.

The format is based on [Keep a Changelog](https://keepachangelog.com/en/1.0.0/),
and this project adheres to [Semantic Versioning](https://semver.org/spec/v2.0.0.html).

## [Unreleased]

<<<<<<< HEAD
### Added

- feat(cascadingfilter): use LRU Cache for storing sampling decisions
- feat(cascadingfilter): use limit for maximum volume of passed spans for which decisions were made earlier
- feat(cascadingfilter): store information on which policy filtered the trace in `sampling.filter`
- feat(cascadingfilter): store information about late span arrival in `sampling.late_arrival: true`
- feat(cascadingfilter): add `otelcol_count_late_spans` and `otelcol_count_decided_spans` metrics
=======
### Changed

- feat(sumologicexporter): do not send empty OTLP requests [#660]
- feat(sumologicexporter): do not retry on '400 Bad Request' response [#661]
>>>>>>> 20b8f7e1

### Fixed

- fix(sumologicexporter): translate Telegraf metrics with OTLP format [#659]

[Unreleased]: https://github.com/SumoLogic/sumologic-otel-collector/compare/v0.54.0-sumo-0...main
[#659]: https://github.com/SumoLogic/sumologic-otel-collector/pull/659
[#660]: https://github.com/SumoLogic/sumologic-otel-collector/pull/660
[#661]: https://github.com/SumoLogic/sumologic-otel-collector/pull/661

## [v0.54.0-sumo-0]

### Released 2022-07-04

### Added

- feat(rawk8seventsreceiver): remember last processed resource version [#620]

### Changed

- chore: upgrade OT core to v0.54.0 [#637]
- ci: re-enable MacOS builds [#642]

[v0.54.0-sumo-0]: https://github.com/SumoLogic/sumologic-otel-collector/compare/v0.53.0-sumo-0...v0.54.0-sumo-0
[#620]: https://github.com/SumoLogic/sumologic-otel-collector/pull/620
[#637]: https://github.com/SumoLogic/sumologic-otel-collector/pull/637
[#642]: https://github.com/SumoLogic/sumologic-otel-collector/pull/642

## [v0.53.0-sumo-0]

### Released 2022-06-28

:warning: Due to an infrastructure problem, this release lacks the MacOS binaries.
We hope to restore building the binaries for MacOS as soon as possible.

This release adds missing [receivers], [processors] and [extensions] from the OpenTelemetry Distribution.
It also includes `journald` binary required by [journaldreceiver]
and begin support of arm64 architecture for Darwin OS.

### Added

- feat: build arm64 binary for darwin [#611]
- feat: add missing core receivers, processors and extensions [#597], [#604], [#614]
- chore(ci): add pipelines to test and build on Go+BoringCrypto [#588]

### Fixed

- fix(cascadingfilter): fix leak memory leak on late arriving traces where decision was already made [#616]

### Changed

- chore(core): upgrade to v0.53.0 [#615]
- feat(journaldreceiver): add missing dependencies [#577]
- ci: disable MacOS builds while signing not possible [#628], [#629]

[v0.53.0-sumo-0]: https://github.com/SumoLogic/sumologic-otel-collector/compare/v0.52.0-sumo-0...v0.53.0-sumo-0
[#597]: https://github.com/SumoLogic/sumologic-otel-collector/pull/597
[#577]: https://github.com/SumoLogic/sumologic-otel-collector/pull/577
[#604]: https://github.com/SumoLogic/sumologic-otel-collector/pull/604
[#611]: https://github.com/SumoLogic/sumologic-otel-collector/pull/611
[#616]: https://github.com/SumoLogic/sumologic-otel-collector/pull/616
[#615]: https://github.com/SumoLogic/sumologic-otel-collector/pull/615
[#614]: https://github.com/SumoLogic/sumologic-otel-collector/pull/614
[#628]: https://github.com/SumoLogic/sumologic-otel-collector/pull/628
[#629]: https://github.com/SumoLogic/sumologic-otel-collector/pull/629
[journaldreceiver]: https://github.com/open-telemetry/opentelemetry-collector-contrib/tree/v0.53.0/receiver/journaldreceiver#journald-receiver
[receivers]: https://github.com/open-telemetry/opentelemetry-collector-contrib/tree/v0.53.0/receiver
[processors]: https://github.com/open-telemetry/opentelemetry-collector-contrib/tree/v0.53.0/processor
[extensions]: https://github.com/open-telemetry/opentelemetry-collector-contrib/tree/v0.53.0/extension

## [v0.52.0-sumo-1]

### Released 2022-06-14

### Fixed

- fix(cascadingfilter): fix leak memory leak on late arriving traces where decision was already made [#619]

[v0.52.0-sumo-1]: https://github.com/SumoLogic/sumologic-otel-collector/compare/v0.52.0-sumo-0...v0.52.0-sumo-1
[#619]: https://github.com/SumoLogic/sumologic-otel-collector/pull/619
[#588]: https://github.com/SumoLogic/sumologic-otel-collector/pull/588

## [v0.52.0-sumo-0]

### Released 2022-06-02

See [Upgrade guide][upgrade_guide_v0_52_0] for the breaking changes in this version.

### Breaking changes

- feat(sumologicexporter)!: remove support for Carbon2 metrics format [#590][#590] ([upgrade guide][upgrade_guide_v0_52_0_metrics_support])
- feat(sumologicexporter)!: remove support for Graphite metrics format [#592][#592] ([upgrade guide][upgrade_guide_v0_52_0_metrics_support])

### Fixed

- fix(k8sprocessor): store only necessary Pod data [#593][#593]
- fix(filelogreceiver): fix changing fingerprint_size [#601]

### Changed

- chore(deps): update OT core to v0.52.0 [#600]

[v0.52.0-sumo-0]: https://github.com/SumoLogic/sumologic-otel-collector/compare/v0.51.0-sumo-0...v0.52.0-sumo-0
[#590]: https://github.com/SumoLogic/sumologic-otel-collector/pull/590
[#592]: https://github.com/SumoLogic/sumologic-otel-collector/pull/592
[#593]: https://github.com/SumoLogic/sumologic-otel-collector/pull/593
[#600]: https://github.com/SumoLogic/sumologic-otel-collector/pull/600
[#601]: https://github.com/SumoLogic/sumologic-otel-collector/pull/601
[upgrade_guide_v0_52_0]: ./docs/Upgrading.md#upgrading-to-v0520-sumo-0
[upgrade_guide_v0_52_0_metrics_support]: ./docs/Upgrading.md#sumologic-exporter-removed-carbon2-and-graphite-metric-formats

## [v0.51.0-sumo-0]

### Released 2022-05-19

See [Upgrade guide][upgrade_guide_v0_51_0] for the breaking changes in this version.

### Breaking changes

- fix(k8sprocessor)!: remove `clusterName` metadata extraction option [#578] ([upgrade guide][upgrade_guide_v0_51_0_cluster_name])
- feat(sumologicexporter)!: attribute translation: change `file.path.resolved` to `log.file.path_resolved` [#579] ([upgrade guide][upgrade_guide_v0_51_0_attribute_translation])

### Added

- feat: enable rawk8seventsreceiver [#576]

### Changed

- chore(deps): update OT core to v0.51.0 [#580]
- chore(deps): update Telegraf to v1.22.0-sumo-4 [#580]

### Fixed

- fix: fix(cascadingfilterprocessor): do not attach sampling.rule attribute if trace accept rules are not specified [#575][#575]

[v0.51.0-sumo-0]: https://github.com/SumoLogic/sumologic-otel-collector/compare/v0.50.0-sumo-0...v0.51.0-sumo-0
[upgrade_guide_v0_51_0]: ./docs/Upgrading.md#upgrading-to-v0510-sumo-0
[upgrade_guide_v0_51_0_cluster_name]: ./docs/Upgrading.md#k8s_tagger-processor-removed-clustername-metadata-extraction-option
[upgrade_guide_v0_51_0_attribute_translation]: ./docs/Upgrading.md#sumologic-exporter-metadata-translation-changed-the-attribute-that-is-translated-to-_sourcename-from-filepathresolved-to-logfilepath_resolved
[#576]: https://github.com/SumoLogic/sumologic-otel-collector/pull/576
[#575]: https://github.com/SumoLogic/sumologic-otel-collector/pull/575
[#578]: https://github.com/SumoLogic/sumologic-otel-collector/pull/578
[#579]: https://github.com/SumoLogic/sumologic-otel-collector/pull/579
[#580]: https://github.com/SumoLogic/sumologic-otel-collector/pull/580

## [v0.50.0-sumo-0]

### Released 2022-04-29

Aside from upstream changes, this release only contains a performance fix to metrics batching in the Sumo Logic exporter.
The performance improvement is very substantial, so we recommend upgrading to this version immediately after `0.49.0-sumo-0`.

### Changed

- chore: update OT core to 0.50.0 [#562][#562]

### Fixed

- fix: fix(sumologicexporter): batch metrics if source headers match [#561][#561]

[v0.50.0-sumo-0]: https://github.com/SumoLogic/sumologic-otel-collector/compare/v0.49.0-sumo-0...v0.50.0-sumo-0
[#561]: https://github.com/SumoLogic/sumologic-otel-collector/pull/561
[#562]: https://github.com/SumoLogic/sumologic-otel-collector/pull/562

## [v0.49.0-sumo-0]

### Released 2022-04-26

This release includes two breaking changes. One is an upstream change to the configuration syntax of several
log receivers, most notably the `filelog` receiver. The other changes how the Sumo Logic exporter determines
metadata based on the attributes of a OpenTelemetry record. Please consult the upgrade guides linked below
for more details.

### Breaking changes

- chore: bump OT core to v0.49.0 [#550][#550] ([upgrade guide][upgrade-guide-log-collection])
- fix!(sumologicexporter): send resource attributes as fields for non-otlp, removing metadata_attributes [#549][#549] ([upgrade guide][upgrade-guide-metadata])

### Changed

- docs: clarify status of sumologicextension [#553][#553]
- chore(deps): bump golang from 1.18 to 1.18.1 [#546][#546]
- chore: bump Telegraf to v1.22.0-sumo-3 [#557][#557]

### Fixed

- fix(cascadingfilterprocessor): prevent overriding metrics in cascading filter processor - add processor tag [#539][#539]

[v0.49.0-sumo-0]: https://github.com/SumoLogic/sumologic-otel-collector/compare/v0.48.0-sumo-0...v0.49.0-sumo-0
[upgrade-guide-log-collection]: docs/Upgrading.md#several-changes-to-receivers-using-opentelemetry-log-collection
[upgrade-guide-metadata]: docs/Upgrading.md#sumo-logic-exporter-metadata-handling
[#546]: https://github.com/SumoLogic/sumologic-otel-collector/pull/546
[#550]: https://github.com/SumoLogic/sumologic-otel-collector/pull/550
[#553]: https://github.com/SumoLogic/sumologic-otel-collector/pull/553
[#539]: https://github.com/SumoLogic/sumologic-otel-collector/pull/539
[#557]: https://github.com/SumoLogic/sumologic-otel-collector/pull/557
[#549]: https://github.com/SumoLogic/sumologic-otel-collector/pull/549

## [v0.48.0-sumo-0]

### Released 2022-04-12

### Changed

- chore: bump OT core to v0.48.0 [#534][#534]
- chore(deps): bump alpine from 3.15.3 to 3.15.4 [#525][#525]

### Fixed

- fix(sumologicexporter): treat resource attributes as fields for otlp #536

### Other

- refactor(sumologicexporter): use golang.org/x/exp/slices for sorting fields [#519][#519]
- refactor(sumologicextension): use bytes slices and strings.Builder to decrease allocations [#530][#530]

[v0.48.0-sumo-0]: https://github.com/SumoLogic/sumologic-otel-collector/releases/tag/v0.48.0-sumo-0
[#519]: https://github.com/SumoLogic/sumologic-otel-collector/pull/519
[#525]: https://github.com/SumoLogic/sumologic-otel-collector/pull/525
[#530]: https://github.com/SumoLogic/sumologic-otel-collector/pull/530
[#534]: https://github.com/SumoLogic/sumologic-otel-collector/pull/534
[#536]: https://github.com/SumoLogic/sumologic-otel-collector/pull/536

## [v0.47.0-sumo-0]

### Released 2022-04-05

Welcome to the Sumo Logic Distribution for OpenTelemetry Collector!

With this release, we are officially out of beta status and in GA, as in General Availability. 🎉

This means the software is ready to be used by all customers (without signing up for beta program)
and is commercially fully supported by Sumo Logic in production environments.

Starting with this release, we are using upstream [OpenTelemetry Collector][otc] version numbers
as the base for the OT Distro version numbers.
This means that Sumo Logic Distribution for OpenTelemetry Collector `v0.47.0-sumo-0` is based on `v0.47.0`
of the OpenTelemetry Collector [core][otc_v0_47_0] and [contrib][contrib_v0_47_0] packages.

[otc]: https://github.com/open-telemetry/opentelemetry-collector
[otc_v0_47_0]: https://github.com/open-telemetry/opentelemetry-collector/releases/v0.47.0
[contrib_v0_47_0]: https://github.com/open-telemetry/opentelemetry-collector-contrib/releases/v0.47.0

### Fixed

- fix(k8sprocessor): fix metadata dependencies by @astencel-sumo [#513]

### Other

- refactor(sumologicexporter): optimize fields stringification by @pmalek-sumo [#517]
- refactor(sumologicexporter): optimize compressor using sync.Pool by @pmalek-sumo [#518]

All changes: [v0.0.58-beta.0...v0.47.0-sumo-0]

[v0.47.0-sumo-0]: https://github.com/SumoLogic/sumologic-otel-collector/compare/v0.0.58-beta.0...v0.47.0-sumo-0
[#513]: https://github.com/SumoLogic/sumologic-otel-collector/pull/513
[#517]: https://github.com/SumoLogic/sumologic-otel-collector/pull/517
[#518]: https://github.com/SumoLogic/sumologic-otel-collector/pull/518
[v0.0.58-beta.0...v0.47.0-sumo-0]: https://github.com/SumoLogic/sumologic-otel-collector/compare/v0.0.58-beta.0...v0.47.0-sumo-0<|MERGE_RESOLUTION|>--- conflicted
+++ resolved
@@ -7,26 +7,25 @@
 
 ## [Unreleased]
 
-<<<<<<< HEAD
-### Added
-
-- feat(cascadingfilter): use LRU Cache for storing sampling decisions
-- feat(cascadingfilter): use limit for maximum volume of passed spans for which decisions were made earlier
-- feat(cascadingfilter): store information on which policy filtered the trace in `sampling.filter`
-- feat(cascadingfilter): store information about late span arrival in `sampling.late_arrival: true`
-- feat(cascadingfilter): add `otelcol_count_late_spans` and `otelcol_count_decided_spans` metrics
-=======
+### Added
+
+- feat(cascadingfilter): use LRU Cache for storing sampling decisions [#654]
+- feat(cascadingfilter): use limit for maximum volume of passed spans for which decisions were made earlier [#654]
+- feat(cascadingfilter): store information on which policy filtered the trace in `sampling.filter` [#654]
+- feat(cascadingfilter): store information about late span arrival in `sampling.late_arrival: true` [#654]
+- feat(cascadingfilter): add `otelcol_count_late_spans` and `otelcol_count_decided_spans` metrics [#654]
+
 ### Changed
 
 - feat(sumologicexporter): do not send empty OTLP requests [#660]
 - feat(sumologicexporter): do not retry on '400 Bad Request' response [#661]
->>>>>>> 20b8f7e1
 
 ### Fixed
 
 - fix(sumologicexporter): translate Telegraf metrics with OTLP format [#659]
 
 [Unreleased]: https://github.com/SumoLogic/sumologic-otel-collector/compare/v0.54.0-sumo-0...main
+[#654]: https://github.com/SumoLogic/sumologic-otel-collector/pull/654
 [#659]: https://github.com/SumoLogic/sumologic-otel-collector/pull/659
 [#660]: https://github.com/SumoLogic/sumologic-otel-collector/pull/660
 [#661]: https://github.com/SumoLogic/sumologic-otel-collector/pull/661
