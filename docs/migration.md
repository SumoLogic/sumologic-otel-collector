--- conflicted
+++ resolved
@@ -2326,13 +2326,8 @@
 |-----------------------------------|-----------------------------------------------------------------------------------------------------------------|
 | `name`                            | [processors.source.source_name](#name-2)                                                                        |
 | `description`                     | A description can be added as a comment just above the receiver name. [See the linked example.](#description-2) |
-<<<<<<< HEAD
-| `fields`                          | Use [Transform Processor][transformprocessor] to set custom fields. [See the linked example.](#fields-1)        |
-| `hostName`                        | [processors.source.source_host][source-templates]; [See the linked example.](#source-host)                      |
-=======
-| `fields`                          | Use the [resourceprocessor][resourceprocessor] to set custom fields. [See the linked example.](#fields-2)       |
+| `fields`                          | Use [Transform Processor][transformprocessor] to set custom fields. [See the linked example.](#fields-2)        |
 | `hostName`                        | [processors.source.source_host][source-templates]; [See the linked example.](#source-host-1)                    |
->>>>>>> e0745e3d
 | `category`                        | [processors.source.source_category][source-templates]                                                           |
 | `automaticDateParsing`            | [See Timestamp Parsing explanation](#timestamp-parsing-1)                                                       |
 | `timeZone`                        | [See Timestamp Parsing explanation](#timestamp-parsing-1)                                                       |
