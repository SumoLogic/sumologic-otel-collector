--- conflicted
+++ resolved
@@ -225,13 +225,8 @@
     collector_fields:
       author: me
 
-<<<<<<< HEAD
 processors:
   source:
-=======
-exporters:
-  sumologic:
->>>>>>> 9938aa06
     source_host: My hostname
 ```
 
@@ -254,13 +249,8 @@
     time_zone: America/Tijuana
     collector_fields:
       author: me
-<<<<<<< HEAD
 processors:
   source:
-=======
-exporters:
-  sumologic:
->>>>>>> 9938aa06
     source_host: My hostname
 ```
 
@@ -330,13 +320,8 @@
     multiline:
       ## line_start_pattern is substitute of `Boundary Regex`.
       line_start_pattern: ^\d{4}
-<<<<<<< HEAD
 processors:
   source:
-=======
-exporters:
-  sumologic:
->>>>>>> 9938aa06
     ## Set _sourceName
     source_name: my example name
     ## Installed Collector substitute for `Source Category`.
@@ -360,11 +345,8 @@
     logs/log source:
       receivers:
       - filelog/log source
-<<<<<<< HEAD
       processors:
       - source
-=======
->>>>>>> 9938aa06
       exporters:
       - sumologic
 ```
@@ -426,13 +408,8 @@
 
 ##### Collection should begin
 
-<<<<<<< HEAD
-The OpenTelemetry Collector substitution for this Installed Collector option require manual timestamp parsing.
-Then you can use [Filter Processor][filterprocessor] to filter out logs before specific date.
-=======
 The OpenTelemetry Collector substitution for this Installed Collector option requires manual timestamp parsing.
 Then you can use [Filter Processor][filterprocessor] to filter out logs before a specific date.
->>>>>>> 9938aa06
 
 Let's consider the following example. We want to get logs from `tmp/logs.log` which are at least from `Dec 31 2022 23:00:00`
 
@@ -871,11 +848,7 @@
     ## host 0.0.0.0 mean all network interfaces
     listen_address: 0.0.0.0:514
     ## Add network attributes
-<<<<<<< HEAD
     ## `net.peer.name` is going to be used as processors.source.source_host
-=======
-    ## `net.peer.name` is going to be used as exporters.sumologic.source_host
->>>>>>> 9938aa06
     ## rel: https://github.com/open-telemetry/opentelemetry-collector-contrib/tree/v0.72.0/receiver/tcplogreceiver#configuration
     add_attributes: true
   ## Use UDP receiver for UDP protocol
@@ -884,11 +857,7 @@
     ## host 0.0.0.0 mean all network interfaces
     listen_address: 0.0.0.0:514
     ## Add network attributes
-<<<<<<< HEAD
     ## `net.peer.name` is going to be used as processors.source.source_host
-=======
-    ## `net.peer.name` is going to be used as exporters.sumologic.source_host
->>>>>>> 9938aa06
     ## rel: https://github.com/open-telemetry/opentelemetry-collector-contrib/tree/v0.72.0/receiver/udplogreceiver#configuration
     add_attributes: true
 
