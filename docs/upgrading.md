--- conflicted
+++ resolved
@@ -1,12 +1,8 @@
 # Upgrading
-
-<<<<<<< HEAD
+- [Upgrading to v0.104.0-sumo-0](#upgrading-to-v01040-sumo-0)
+  - [`sumologic` exporter: remove `compress_encoding`](#sumologic-exporter-remove-compress_encoding)
 - [Upgrading to v0.103.0-sumo-0](#upgrading-to-v01030-sumo-0)
   - [`sumologic` configuration: modified the `configuration files` merge behaviour](#sumologic-configuration-modified-the-configuration-files-merge-behaviour)
-=======
-- [Upgrading to v0.104.0-sumo-0](#upgrading-to-v01040-sumo-0)
-  - [`sumologic` exporter: remove `compress_encoding`](#sumologic-exporter-remove-compress_encoding)
->>>>>>> 5874e6ea
 - [Upgrading to v0.96.0-sumo-0](#upgrading-to-v0960-sumo-0)
   - [`sumologic` exporter: remove `json_logs`](#sumologic-exporter-remove-json_logs)
   - [`sumologic` exporter: remove `clear_logs_timestamp`](#sumologic-exporter-remove-clear_logs_timestamp)
@@ -60,7 +56,32 @@
     - [Removing unnecessary metadata using the resourceprocessor](#removing-unnecessary-metadata-using-the-resourceprocessor)
     - [Moving record-level attributes used for metadata to the resource level](#moving-record-level-attributes-used-for-metadata-to-the-resource-level)
 
-<<<<<<< HEAD
+## Upgrading to v0.104.0-sumo-0
+
+### `sumologic` exporter: remove `compress_encoding`
+
+`compress_encoding` has been removed in favor of using `compression` from client config.
+
+To migrate do the following step:
+
+- use `compression` in replace of `compress_encoding`:
+
+Change this:
+
+  ```yaml
+  exporters:
+    sumologic:
+      compress_encoding: ""
+  ```
+
+to this:
+
+  ```yaml
+  exporters:
+    sumologic:
+      compression: ""
+  ```
+
 ## Upgrading to v0.103.0-sumo-0
 
 ### `sumologic` configuration: modified the `configuration files` merge behaviour
@@ -133,33 +154,6 @@
 Note: This applies only to `collector_fields` key, all other key behaviour will remain the same.
 
 For more details regarding configuration structure and merge behaviour, see https://help.sumologic.com/docs/send-data/opentelemetry-collector/data-source-configurations/overview/#configuration-structure
-=======
-## Upgrading to v0.104.0-sumo-0
-
-### `sumologic` exporter: remove `compress_encoding`
-
-`compress_encoding` has been removed in favor of using `compression` from client config.
-
-To migrate do the following step:
-
-- use `compression` in replace of `compress_encoding`:
-
-Change this:
-
-  ```yaml
-  exporters:
-    sumologic:
-      compress_encoding: ""
-  ```
-
-to this:
-
-  ```yaml
-  exporters:
-    sumologic:
-      compression: ""
-  ```
->>>>>>> 5874e6ea
 
 ## Upgrading to v0.96.0-sumo-0
 
